--- conflicted
+++ resolved
@@ -1,9 +1,5 @@
 title: "uQCme - Microbial QC Reporter"
-<<<<<<< HEAD
 version: "0.5.0"
-=======
-version: "0.2.0"
->>>>>>> ac5fc668
 
 qc:
   input:
